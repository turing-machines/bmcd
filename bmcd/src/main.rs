--- conflicted
+++ resolved
@@ -35,24 +35,12 @@
 #[actix_web::main]
 async fn main() -> anyhow::Result<()> {
     init_logger();
-<<<<<<< HEAD
-
-    let config = Config::try_from(config_path()).context("Error parsing config file")?;
-    let tls = load_tls_configuration(&config.tls.private_key, &config.tls.certificate)?;
-    let tls6 = load_tls_configuration(&config.tls.private_key, &config.tls.certificate)?;
-
-    let bmc = Arc::new(BmcApplication::new().await?);
-    bmc.start_serial_workers().await?;
-    run_event_listener(bmc.clone())?;
-    let flash_service = Data::new(Mutex::new(FlashService::new(bmc.clone())));
-    let bmc = Data::from(bmc);
-=======
     let (tls, tls6) = load_config()?;
     let bmc = Data::new(BmcApplication::new().await?);
+    bmc.start_serial_workers().await?;
     run_event_listener(bmc.clone().into_inner())?;
     let flash_service = Data::new(FlashService::new());
     let authentication = Arc::new(LinuxAuthenticator::new("/api/bmc/authenticate").await?);
->>>>>>> f34bdd9d
 
     let run_server = HttpServer::new(move || {
         App::new()
